--- conflicted
+++ resolved
@@ -1056,7 +1056,6 @@
     Ok(serde_json::to_value(resp).unwrap())
 }
 
-<<<<<<< HEAD
 fn fmt_call(call: &chain::Call) -> String {
     match call {
         chain::Call::Timestamp(chain::TimestampCall::set(t)) =>
@@ -1188,8 +1187,6 @@
     }
 }
 
-=======
->>>>>>> 7e852cc2
 fn handle_execution(state: &mut RuntimeState, pos: &TxRef,
                     origin: chain::AccountId,
                     contract_id: ContractId, payload: &Vec<u8>,
