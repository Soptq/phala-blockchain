--- conflicted
+++ resolved
@@ -1076,10 +1076,7 @@
 }
 impl pallet_mq::Config for Runtime {
 	type Event = Event;
-<<<<<<< HEAD
-    type QueueNotifyConfig = msg_routing::MessageRouteConfig;
-=======
-	type QueueNotifyConfig = msg_routing::MessageRouteConfig<Self>;
+	type QueueNotifyConfig = msg_routing::MessageRouteConfig;
 }
 impl pallet_mining::Config for Runtime {
 	type Event = Event;
@@ -1088,7 +1085,6 @@
 impl pallet_stakepool::Config for Runtime {
 	type Event = Event;
 	type Currency = Balances;
->>>>>>> f02c1fd2
 }
 
 construct_runtime!(
