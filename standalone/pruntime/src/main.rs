--- conflicted
+++ resolved
@@ -148,7 +148,6 @@
             .expect("Failed to launch benchmark thread");
     }
 
-<<<<<<< HEAD
     let mut servers = vec![];
 
     if args.clone().port_acl.is_some() {
@@ -179,13 +178,6 @@
         let _ = child.join();
     }
 
-=======
-    let _: rocket::Rocket<rocket::Ignite> = api_server::rocket(&args)
-        .launch()
-        .await
-        .expect("Failed to launch API server");
-
->>>>>>> 61353207
     info!("pRuntime quited");
 
     Ok(())
