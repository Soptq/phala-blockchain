--- conflicted
+++ resolved
@@ -3,7 +3,7 @@
     aead, ecdh, secp256k1,
     secp256k1::{Signing, KDF},
 };
-use phala_mq::MessageDispatcher;
+use phala_mq::{BindTopic, MessageDispatcher};
 use phala_types::{
     messaging::{
         DispatchMasterKeyEvent, GatekeeperEvent, MessageOrigin, MiningInfoUpdateEvent,
@@ -25,6 +25,7 @@
 use crate::std::vec::Vec;
 use msg_trait::MessageChannel;
 use tokenomic::{FixedPoint, TokenomicInfo};
+use parity_scale_codec::Encode;
 
 /// Block interval to generate pseudo-random on chain
 const VRF_INTERVAL: u32 = 5;
@@ -196,7 +197,7 @@
         self.set_master_key(ecdsa::Pair::from_seed(&seed));
     }
 
-    pub fn push_gatekeeper_message(&self, message: EgressMessage) {
+    pub fn push_gatekeeper_message(&self, message: impl Encode + BindTopic) {
         if self.registered_on_chain() {
             self.egress.push_message(message)
         }
@@ -236,19 +237,10 @@
         }
 
         if let Some(master_key) = &self.master_key {
-<<<<<<< HEAD
-            self.push_gatekeeper_message(EgressMessage::Gatekeeper(
-                GatekeeperEvent::new_random_number(
-                    block_number,
-                    next_random_number(master_key, block_number, self.last_random_number),
-                    self.last_random_number,
-                ),
-=======
-            self.egress.push_message(GatekeeperEvent::new_random_number(
+            self.push_gatekeeper_message(GatekeeperEvent::new_random_number(
                 block_number,
                 next_random_number(master_key, block_number, self.last_random_number),
                 self.last_random_number,
->>>>>>> 869809f6
             ))
         }
     }
@@ -577,41 +569,22 @@
                     .expect("should never failed with valid ecdh key");
                 let iv = crate::cryptography::aead::generate_iv();
                 let mut data = master_key.clone().to_raw_vec();
-<<<<<<< HEAD
 
                 match aead::encrypt(&iv, &secret, &mut data) {
-                    Ok(_) => self
-                        .state
-                        .push_gatekeeper_message(EgressMessage::Gatekeeper(
-                            GatekeeperEvent::dispatch_master_key_event(
-                                event.pubkey,
-                                my_ecdh_key
-                                    .public()
-                                    .as_ref()
-                                    .try_into()
-                                    .expect("ecdh pubkey with incorrect length"),
-                                data,
-                                iv,
-                            ),
-                        )),
+                    Ok(_) => self.state.push_gatekeeper_message(
+                        GatekeeperEvent::dispatch_master_key_event(
+                            event.pubkey,
+                            my_ecdh_key
+                                .public()
+                                .as_ref()
+                                .try_into()
+                                .expect("ecdh pubkey with incorrect length"),
+                            data,
+                            iv,
+                        ),
+                    ),
                     Err(e) => error!("Failed to encrypt master key: {:?}", e),
                 }
-=======
-                aead::encrypt(&iv, &secret, &mut data);
-
-                self.state
-                    .egress
-                    .push_message(GatekeeperEvent::dispatch_master_key_event(
-                        event.pubkey,
-                        my_ecdh_key
-                            .public()
-                            .as_ref()
-                            .try_into()
-                            .expect("ecdh pubkey with incorrect length"),
-                        data,
-                        iv,
-                    ));
->>>>>>> 869809f6
             }
         }
     }
@@ -817,7 +790,8 @@
         }
 
         pub fn share(&self) -> FixedPoint {
-            (square(self.v) + square(fp(2) * self.p_instant * conf_score(self.confidence_level))).sqrt()
+            (square(self.v) + square(fp(2) * self.p_instant * conf_score(self.confidence_level)))
+                .sqrt()
         }
 
         pub fn update_p_instant(&mut self, now: u64, iterations: u64) {
